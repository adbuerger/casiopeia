.. image:: logo/logo.png

Casadi Interface for Optimum experimental design and Parameter Estimation and Identification Applications
---------------------------------------------------------------------------------------------------------

|travis| |coveralls| |rtd|

.. |travis| image:: https://travis-ci.org/adbuerger/casiopeia.svg?branch=master
    :target: https://travis-ci.org/adbuerger/casiopeia
    :alt: Travis CI build status master branch

.. |coveralls| image:: https://coveralls.io/repos/github/adbuerger/casiopeia/badge.svg?branch=master
    :target: https://coveralls.io/github/adbuerger/casiopeia?branch=master        
    :alt: Coverage Status

.. |rtd| image:: https://readthedocs.org/projects/casiopeia/badge/?version=latest
    :target: http://casiopeia.readthedocs.org/en/latest/?badge=latest
    :alt: Documentation Status

casiopeia holds a user-friendly environment for optimum experimental design and parameter estimation and identification applications. It does so by providing Python classes that can be initialized with the problem specifications, while the computations can then easily be performed using the available class functions.

**Please note:** casiopeia makes use of the optimization framework `CasADi <http://casadi.org>`_. For casiopeia to work, you need CasADi version >= 3.1.0 to be installed on your system, otherwise the installation of casiopeia will abort.

casiopeia is still in it's testing state, and does not yet contain all the features it will provide in future versions. Therefore, you should check for updates on a regular basis.

For an installation guide, a tutorial on how to use casiopeia and a detailed documentation, please visit `the manual pages <http://casiopeia.readthedocs.io/>`_ .

<<<<<<< HEAD
**New and experimental:** `try casiopeia live in your browser <https://141.52.38.152/notebooks/casiopeia_demo.ipynb>`_ [#f1]_
=======
**New and experimental:** `try casiopeia live in your browser <https://ec2-52-29-32-46.eu-central-1.compute.amazonaws.com:8888/8cacf81e-3d6e-488d-972a-679cb5befefb>`_ [#f1]_
>>>>>>> 6e69c088

.. [#f1] This service is at the moment limited to one user at a time, due to restricted resources. If your computations do no start immediately, there's probably another user testing casiopeia at the moment. <|MERGE_RESOLUTION|>--- conflicted
+++ resolved
@@ -25,10 +25,6 @@
 
 For an installation guide, a tutorial on how to use casiopeia and a detailed documentation, please visit `the manual pages <http://casiopeia.readthedocs.io/>`_ .
 
-<<<<<<< HEAD
 **New and experimental:** `try casiopeia live in your browser <https://141.52.38.152/notebooks/casiopeia_demo.ipynb>`_ [#f1]_
-=======
-**New and experimental:** `try casiopeia live in your browser <https://ec2-52-29-32-46.eu-central-1.compute.amazonaws.com:8888/8cacf81e-3d6e-488d-972a-679cb5befefb>`_ [#f1]_
->>>>>>> 6e69c088
 
 .. [#f1] This service is at the moment limited to one user at a time, due to restricted resources. If your computations do no start immediately, there's probably another user testing casiopeia at the moment. 